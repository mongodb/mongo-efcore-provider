--- conflicted
+++ resolved
@@ -29,18 +29,7 @@
 /// </summary>
 public class MongoOptionsExtension : IDbContextOptionsExtension
 {
-<<<<<<< HEAD
-    private string? _connectionString;
-    private string? _databaseName;
     private string? _loggableConnectionString;
-    private IMongoClient? _mongoClient;
-    private MongoClientSettings? _mongoClientSettings;
-=======
-    private const string MultipleConnectionConfigSpecifiedException =
-        "Both ConnectionString and MongoClient were specified. Specify only one set of connection details.";
-
-    private string? _loggableConnectionString;
->>>>>>> 416bad95
     private DbContextOptionsExtensionInfo? _info;
 
     /// <summary>
@@ -55,18 +44,11 @@
     /// </summary>
     public MongoOptionsExtension(MongoOptionsExtension copyFrom)
     {
-<<<<<<< HEAD
-        _connectionString = copyFrom._connectionString;
-        _databaseName = copyFrom._databaseName;
-        _mongoClient = copyFrom._mongoClient;
-        _mongoClientSettings = copyFrom._mongoClientSettings;
-        _loggableConnectionString = SanitizeConnectionStringForLogging(_connectionString);
-=======
         ConnectionString = copyFrom.ConnectionString;
         DatabaseName = copyFrom.DatabaseName;
         MongoClient = copyFrom.MongoClient;
+        MongoClientSettings = copyFrom.MongoClientSettings;
         _loggableConnectionString = SanitizeConnectionStringForLogging(ConnectionString);
->>>>>>> 416bad95
     }
 
     /// <summary>
@@ -87,10 +69,7 @@
     public virtual MongoOptionsExtension WithConnectionString(string connectionString)
     {
         ArgumentNullException.ThrowIfNull(connectionString);
-<<<<<<< HEAD
         EnsureConnectionNotAlreadyConfigured(nameof(ConnectionString));
-=======
->>>>>>> 416bad95
 
         var clone = Clone();
         clone.ConnectionString = connectionString;
@@ -131,10 +110,7 @@
     public virtual MongoOptionsExtension WithMongoClient(IMongoClient mongoClient)
     {
         ArgumentNullException.ThrowIfNull(mongoClient);
-<<<<<<< HEAD
         EnsureConnectionNotAlreadyConfigured(nameof(MongoClient));
-=======
->>>>>>> 416bad95
 
         var clone = Clone();
         clone.MongoClient = mongoClient;
@@ -144,7 +120,7 @@
     /// <summary>
     /// Obtains the current <see cref="MongoClientSettings"/> if one is specified, otherwise null.
     /// </summary>
-    public MongoClientSettings? MongoClientSettings => _mongoClientSettings;
+    public MongoClientSettings? MongoClientSettings { get; private set; }
 
     /// <summary>
     /// Specify a <see cref="MongoClientSettings"/> to use for connecting to the MongoDB server,
@@ -158,7 +134,7 @@
         EnsureConnectionNotAlreadyConfigured(nameof(MongoClientSettings));
 
         var clone = Clone();
-        clone._mongoClientSettings = mongoClientSettings;
+        clone.MongoClientSettings = mongoClientSettings;
         return clone;
     }
 
@@ -175,29 +151,23 @@
     /// <inheritdoc />
     public virtual void Validate(IDbContextOptions options)
     {
-        var dbOptions = options.FindExtension<MongoOptionsExtension>();
-
-        if (dbOptions is { ConnectionString: not null, MongoClient: not null })
-        {
-            throw new InvalidOperationException(MultipleConnectionConfigSpecifiedException);
-        }
     }
 
     private void EnsureConnectionNotAlreadyConfigured(string setting)
     {
-        if (setting != nameof(ConnectionString) && _connectionString != null)
+        if (setting != nameof(ConnectionString) && ConnectionString != null)
         {
             throw new InvalidOperationException(
                 $"Can not set {setting} as {nameof(ConnectionString)} is already set. Specify only one connection configuration.");
         }
 
-        if (setting != nameof(MongoClient) && _mongoClient != null)
+        if (setting != nameof(MongoClient) && MongoClient != null)
         {
             throw new InvalidOperationException(
                 $"Can not set {setting} as {nameof(MongoClient)} is already set. Specify only one connection configuration.");
         }
 
-        if (setting != nameof(MongoClientSettings) && _mongoClientSettings != null)
+        if (setting != nameof(MongoClientSettings) && MongoClientSettings != null)
         {
             throw new InvalidOperationException(
                 $"Can not set {setting} as {nameof(MongoClientSettings)} is already set. Specify only one connection configuration.");
@@ -233,31 +203,19 @@
         /// <inheritdoc/>
         public override bool ShouldUseSameServiceProvider(DbContextOptionsExtensionInfo other)
             => other is ExtensionInfo otherInfo
-<<<<<<< HEAD
-               && Extension._connectionString == otherInfo.Extension._connectionString
-               && Extension._mongoClient == otherInfo.Extension._mongoClient
-               && (Extension._mongoClientSettings == otherInfo.Extension._mongoClientSettings ||
-                   Extension._mongoClientSettings != null && Extension._mongoClientSettings.Equals(otherInfo.Extension._mongoClientSettings))
-               && Extension._databaseName == otherInfo.Extension._databaseName;
-=======
                && Extension.ConnectionString == otherInfo.Extension.ConnectionString
                && Extension.MongoClient == otherInfo.Extension.MongoClient
+               && (Extension.MongoClientSettings == otherInfo.Extension.MongoClientSettings ||
+                   Extension.MongoClientSettings != null && Extension.MongoClientSettings.Equals(otherInfo.Extension.MongoClientSettings))
                && Extension.DatabaseName == otherInfo.Extension.DatabaseName;
->>>>>>> 416bad95
 
         /// <inheritdoc/>
         public override void PopulateDebugInfo(IDictionary<string, string> debugInfo)
         {
-<<<<<<< HEAD
-            AddDebugInfo(debugInfo, nameof(ConnectionString), Extension._connectionString);
-            AddDebugInfo(debugInfo, nameof(MongoClient), Extension._mongoClient);
-            AddDebugInfo(debugInfo, nameof(MongoClientSettings), Extension._mongoClientSettings);
-            AddDebugInfo(debugInfo, nameof(DatabaseName), Extension._databaseName);
-=======
             AddDebugInfo(debugInfo, nameof(ConnectionString), Extension.ConnectionString);
-            AddDebugInfo(debugInfo, nameof(MongoClientSettings), Extension.MongoClient);
+            AddDebugInfo(debugInfo, nameof(MongoClient), Extension.MongoClient);
+            AddDebugInfo(debugInfo, nameof(MongoClientSettings), Extension.MongoClientSettings);
             AddDebugInfo(debugInfo, nameof(DatabaseName), Extension.DatabaseName);
->>>>>>> 416bad95
         }
 
         /// <inheritdoc/>
@@ -284,16 +242,12 @@
                 builder.Append("MongoClient=").Append(Extension.MongoClient).Append(' ');
             }
 
-<<<<<<< HEAD
-            if (Extension._mongoClientSettings != null)
+            if (Extension.MongoClientSettings != null)
             {
-                builder.Append("MongoClientSettings=").Append(Extension._mongoClientSettings).Append(' ');
+                builder.Append("MongoClientSettings=").Append(Extension.MongoClientSettings).Append(' ');
             }
 
-            builder.Append("DatabaseName=").Append(Extension._databaseName).Append(' ');
-=======
             builder.Append("DatabaseName=").Append(Extension.DatabaseName).Append(' ');
->>>>>>> 416bad95
             return builder.ToString();
         }
     }
