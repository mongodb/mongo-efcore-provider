--- conflicted
+++ resolved
@@ -101,12 +101,8 @@
 
     private T ExecuteInTransaction<T>(Func<T> operation, IClientSession session)
     {
-<<<<<<< HEAD
-       var transaction = StartTransaction(session, false);
-=======
         var transaction =
             MongoTransaction.Start(session, _currentDbContext.Context, false, _transactionOptions, _transactionLogger);
->>>>>>> 16b3700c
 
         T result;
         try
@@ -126,12 +122,8 @@
 
     private async Task<T> ExecuteInTransactionAsync<T>(Func<CancellationToken, Task<T>> operation, IClientSession session, CancellationToken cancellationToken)
     {
-<<<<<<< HEAD
-        var transaction = StartTransaction(session, true);
-=======
         var transaction =
             MongoTransaction.Start(session, _currentDbContext.Context, true, _transactionOptions, _transactionLogger);
->>>>>>> 16b3700c
 
         T result;
         try
@@ -146,7 +138,6 @@
 
         await transaction.CommitAsync(cancellationToken).ConfigureAwait(false);
         return result;
-<<<<<<< HEAD
     }
 
     private MongoTransaction StartTransaction(IClientSession session, bool async)
@@ -228,9 +219,6 @@
         return (int) (result.ModifiedCount + result.InsertedCount + result.DeletedCount);
     }
 
-=======
-    }
-
     private int WriteBatches(IEnumerable<MongoUpdate> updates, IClientSessionHandle session)
     {
         var stopwatch = new Stopwatch();
@@ -293,7 +281,6 @@
         return (int) (result.ModifiedCount + result.InsertedCount + result.DeletedCount);
     }
 
->>>>>>> 16b3700c
     private bool ShouldStartTransaction(int operationCount)
         => _currentDbContext.Context.Database.AutoTransactionBehavior switch
         {
