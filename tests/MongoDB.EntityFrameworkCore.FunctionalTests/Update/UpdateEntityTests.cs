--- conflicted
+++ resolved
@@ -56,16 +56,8 @@
     [Fact]
     public void Update_simple_entity()
     {
-<<<<<<< HEAD
-        var collection = tempDatabase.CreateTemporaryCollection<SimpleEntity>();
-        var entity = new SimpleEntity
-        {
-            _id = ObjectId.GenerateNewId(), name = "Before"
-        };
-=======
         var collection = _tempDatabase.CreateTemporaryCollection<SimpleEntity>();
         var entity = new SimpleEntity {_id = ObjectId.GenerateNewId(), name = "Before"};
->>>>>>> 52b68232
 
         {
             using var db = SingleEntityDbContext.Create(collection);
