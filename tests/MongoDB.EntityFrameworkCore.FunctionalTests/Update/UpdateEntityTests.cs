﻿/* Copyright 2023-present MongoDB Inc.
 *
 * Licensed under the Apache License, Version 2.0 (the "License");
 * you may not use this file except in compliance with the License.
 * You may obtain a copy of the License at
 *
 * http://www.apache.org/licenses/LICENSE-2.0
 *
 * Unless required by applicable law or agreed to in writing, software
 * distributed under the License is distributed on an "AS IS" BASIS,
 * WITHOUT WARRANTIES OR CONDITIONS OF ANY KIND, either express or implied.
 * See the License for the specific language governing permissions and
 * limitations under the License.
 */

using System.Reflection;
using MongoDB.Bson;

namespace MongoDB.EntityFrameworkCore.FunctionalTests.Update;

[XUnitCollection("UpdateTests")]
public class UpdateEntityTests(TemporaryDatabaseFixture tempDatabase)
    : IClassFixture<TemporaryDatabaseFixture>
{
    class Entity<TValue>
    {
        public ObjectId _id { get; set; }
        public TValue Value { get; set; }
    }

    class SimpleEntity
    {
        public ObjectId _id { get; set; }
        public string name { get; set; }
    }

    class RealisticEntity
    {
        public ObjectId _id { get; set; }
        public Guid session { get; set; }
        public int lastCount { get; set; }
        public DateTime lastModified { get; set; }
    }

    [Fact]
    public void Update_simple_entity()
    {
        var collection = tempDatabase.CreateTemporaryCollection<SimpleEntity>();
        var entity = new SimpleEntity
        {
            _id = ObjectId.GenerateNewId(), name = "Before"
        };

        {
            using var db = SingleEntityDbContext.Create(collection);
            db.Entities.Add(entity);
            db.SaveChanges();
            entity.name = "After";
            db.SaveChanges();
        }

        {
            using var db = SingleEntityDbContext.Create(collection);
            var foundEntity = db.Entities.Single();
            Assert.Equal(entity._id, foundEntity._id);
            Assert.Equal("After", foundEntity.name);
        }
    }

    [Fact]
    public void Update_realistic_entity()
    {
        var collection = tempDatabase.CreateTemporaryCollection<RealisticEntity>();

        var entity = new RealisticEntity
        {
            _id = ObjectId.GenerateNewId(),
            session = Guid.NewGuid(),
            lastCount = 1,
            lastModified = DateTime.UtcNow.Subtract(TimeSpan.FromDays(5))
        };

        {
            using var db = SingleEntityDbContext.Create(collection);
            db.Entities.Add(entity);
            db.SaveChanges();

            entity.session = Guid.NewGuid();
            entity.lastCount++;
            entity.lastModified = DateTime.UtcNow;
            db.SaveChanges();
        }

        {
            using var db = SingleEntityDbContext.Create(collection);
            var foundEntity = db.Entities.Single();
            Assert.Equal(entity._id, foundEntity._id);
            Assert.Equal(entity.session, foundEntity.session);
            Assert.Equal(entity.lastCount, foundEntity.lastCount);
            Assert.Equal(entity.lastModified.ToBsonPrecision(), foundEntity.lastModified.ToBsonPrecision());
        }
    }

    [Fact]
    public void Update_only_updates_modified_fields()
    {
        var collection = tempDatabase.CreateTemporaryCollection<RealisticEntity>();

        var session2 = Guid.NewGuid();

        {
            using var db = SingleEntityDbContext.Create(collection);
            db.Entities.Add(new RealisticEntity
            {
                _id = ObjectId.GenerateNewId(),
                session = Guid.NewGuid(),
                lastCount = 1,
                lastModified = DateTime.UtcNow.Subtract(TimeSpan.FromDays(5))
            });
            db.SaveChanges();
        }

        // Cause two updates to happen interleaved
        {
            using var db1 = SingleEntityDbContext.Create(collection);
            var entity1 = db1.Entities.First();
            entity1.lastCount++;

            using var db2 = SingleEntityDbContext.Create(collection);
            var entity2 = db2.Entities.First();
            entity2.session = session2;

            db1.SaveChanges();
            db2.SaveChanges();

            Assert.NotEqual(entity1.lastCount, entity2.lastCount);
            Assert.NotEqual(entity1.session, entity2.session);
        }

        {
            using var db = SingleEntityDbContext.Create(collection);
            var entity = db.Entities.First();

            // Ensure we have data from two interleaved updates
            Assert.Equal(entity.session, session2);
            Assert.Equal(2, entity.lastCount);
        }
    }

    [Theory]
    [InlineData(typeof(TestEnum), TestEnum.Value0, TestEnum.Value1)]
    [InlineData(typeof(TestEnum), TestEnum.Value1, TestEnum.Value0)]
    [InlineData(typeof(TestEnum?), TestEnum.Value0, TestEnum.Value1)]
    [InlineData(typeof(TestEnum?), TestEnum.Value0, null)]
    [InlineData(typeof(TestEnum?), null, TestEnum.Value1)]
    public void Entity_update_tests(Type valueType, object? initialValue, object? updatedValue)
    {
        var methodInfo = GetType().GetMethod(nameof(EntityAddTestImpl), BindingFlags.Instance | BindingFlags.NonPublic)!;
        methodInfo.MakeGenericMethod(valueType).Invoke(this, [initialValue, updatedValue]);
    }

    private enum TestEnum
    {
        Value0 = 0,
        Value1 = 1
    }

    private void EntityAddTestImpl<TValue>(TValue initialValue, TValue updatedValue)
    {
        ArgumentNullException.ThrowIfNull(initialValue);
        ArgumentNullException.ThrowIfNull(updatedValue);

        var collection =
<<<<<<< HEAD
            tempDatabase.CreateTemporaryCollection<Entity<TValue>>("EntityUpdateTest", typeof(TValue), initialValue, updatedValue);
=======
            _tempDatabase.CreateTemporaryCollection<Entity<TValue>>("EntityUpdateTest", typeof(TValue), initialValue!, updatedValue!);
>>>>>>> 1daee16b

        {
            using var db = SingleEntityDbContext.Create(collection);
            var entity = new Entity<TValue>
            {
                _id = ObjectId.GenerateNewId(), Value = initialValue
            };
            db.Entities.Add(entity);
            db.SaveChanges();
            entity.Value = updatedValue;
            db.SaveChanges();
        }

        {
            using var db = SingleEntityDbContext.Create(collection);
            var foundEntity = db.Entities.Single();
            Assert.Equal(updatedValue, foundEntity.Value);
        }
    }
}<|MERGE_RESOLUTION|>--- conflicted
+++ resolved
@@ -171,12 +171,8 @@
         ArgumentNullException.ThrowIfNull(updatedValue);
 
         var collection =
-<<<<<<< HEAD
             tempDatabase.CreateTemporaryCollection<Entity<TValue>>("EntityUpdateTest", typeof(TValue), initialValue, updatedValue);
-=======
-            _tempDatabase.CreateTemporaryCollection<Entity<TValue>>("EntityUpdateTest", typeof(TValue), initialValue!, updatedValue!);
->>>>>>> 1daee16b
-
+            
         {
             using var db = SingleEntityDbContext.Create(collection);
             var entity = new Entity<TValue>
