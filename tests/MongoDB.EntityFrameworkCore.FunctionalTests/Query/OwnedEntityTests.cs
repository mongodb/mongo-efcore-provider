--- conflicted
+++ resolved
@@ -96,11 +96,7 @@
         var db = SingleEntityDbContext.Create(collection,
             mb => { mb.Entity<PersonWithLocation>().Navigation(p => p.location).IsRequired(false); });
 
-<<<<<<< HEAD
-        var actual = db.Entitites.Where(p => p.name == "Elizabeth").ToList();
-=======
-        List<PersonWithLocation> actual = db.Entities.Where(p => p.name == "Elizabeth").ToList();
->>>>>>> c9e6f9f6
+        var actual = db.Entities.Where(p => p.name == "Elizabeth").ToList();
 
         Assert.NotEmpty(actual);
         Assert.Equal("Elizabeth", actual[0].name);
@@ -127,11 +123,7 @@
         collection.WriteTestDocs(PersonWithLocation1);
         var db = SingleEntityDbContext.Create(collection);
 
-<<<<<<< HEAD
-        var actual = db.Entitites.Where(p => p.name != "bob").ToList();
-=======
-        List<PersonWithLocation> actual = db.Entities.Where(p => p.name != "bob").ToList();
->>>>>>> c9e6f9f6
+        var actual = db.Entities.Where(p => p.name != "bob").ToList();
 
         Assert.NotEmpty(actual);
         Assert.Equal("Carmen", actual[0].name);
@@ -154,24 +146,13 @@
             };
 
         {
-<<<<<<< HEAD
-            var db = SingleEntityDbContext.Create(collection);
-            db.Entitites.Add(expected);
-=======
-            SingleEntityDbContext<PersonWithLocation> db = SingleEntityDbContext.Create(collection);
+            var db = SingleEntityDbContext.Create(collection);
             db.Entities.Add(expected);
->>>>>>> c9e6f9f6
             db.SaveChanges();
         }
 
         {
-<<<<<<< HEAD
-            var db = SingleEntityDbContext.Create(collection);
-            var actual = db.Entitites.First(p => p.name == "Charlie");
-=======
-            SingleEntityDbContext<PersonWithLocation> db = SingleEntityDbContext.Create(collection);
             var actual = db.Entities.First(p => p.name == "Charlie");
->>>>>>> c9e6f9f6
 
             Assert.Equal(expected.name, actual.name);
             Assert.Equal(expected.location.latitude, actual.location.latitude);
@@ -204,24 +185,14 @@
         };
 
         {
-<<<<<<< HEAD
-            var db = SingleEntityDbContext.Create(collection);
-            db.Entitites.Add(expected);
-=======
-            SingleEntityDbContext<PersonWithMultipleLocations> db = SingleEntityDbContext.Create(collection);
+            var db = SingleEntityDbContext.Create(collection);
             db.Entities.Add(expected);
->>>>>>> c9e6f9f6
             db.SaveChanges();
         }
 
         {
-<<<<<<< HEAD
-            var db = SingleEntityDbContext.Create(collection);
-            var actual = db.Entitites.First(p => p.name == "Alfred");
-=======
-            SingleEntityDbContext<PersonWithMultipleLocations> db = SingleEntityDbContext.Create(collection);
+            var db = SingleEntityDbContext.Create(collection);
             var actual = db.Entities.First(p => p.name == "Alfred");
->>>>>>> c9e6f9f6
 
             Assert.Equal(expected.name, actual.name);
             Assert.Equal(expected.locations[0].latitude, actual.locations[0].latitude);
@@ -362,11 +333,7 @@
         collection.WriteTestDocs(PersonWithCity1);
         var db = SingleEntityDbContext.Create(collection);
 
-<<<<<<< HEAD
-        var actual = db.Entitites.Where(p => p.name != "bob").ToList();
-=======
-        List<PersonWithCity> actual = db.Entities.Where(p => p.name != "bob").ToList();
->>>>>>> c9e6f9f6
+        var actual = db.Entities.Where(p => p.name != "bob").ToList();
 
         Assert.NotEmpty(actual);
 
@@ -383,11 +350,7 @@
         collection.WriteTestDocs(PersonWithLocations1);
         var db = SingleEntityDbContext.Create(collection);
 
-<<<<<<< HEAD
-        var actual = db.Entitites.Where(p => p.name != "bob").ToList();
-=======
-        List<PersonWithMultipleLocations> actual = db.Entities.Where(p => p.name != "bob").ToList();
->>>>>>> c9e6f9f6
+        var actual = db.Entities.Where(p => p.name != "bob").ToList();
 
         Assert.NotEmpty(actual);
 
@@ -578,24 +541,14 @@
         };
 
         {
-<<<<<<< HEAD
-            var db = SingleEntityDbContext.Create(collection);
-            db.Entitites.Add(expected);
-=======
-            SingleEntityDbContext<PersonWithTwoLocations> db = SingleEntityDbContext.Create(collection);
+            var db = SingleEntityDbContext.Create(collection);
             db.Entities.Add(expected);
->>>>>>> c9e6f9f6
             db.SaveChanges();
         }
 
         {
-<<<<<<< HEAD
-            var db = SingleEntityDbContext.Create(collection);
-            var actual = db.Entitites.FirstOrDefault();
-=======
-            SingleEntityDbContext<PersonWithTwoLocations> db = SingleEntityDbContext.Create(collection);
+            var db = SingleEntityDbContext.Create(collection);
             var actual = db.Entities.FirstOrDefault();
->>>>>>> c9e6f9f6
 
             Assert.NotNull(actual);
             Assert.Equal(expected.name, actual.name);
